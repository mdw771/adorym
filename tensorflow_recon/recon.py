from tensorflow.contrib.image import rotate as tf_rotate
from tensorflow.python.client import timeline
import tensorflow as tf
import dxchange
import time
import os
import h5py
from util import *
import horovod.tensorflow as hvd


PI = 3.1415927


def reconstruct_diff(fname, theta_st=0, theta_end=PI, n_epochs='auto', crit_conv_rate=0.03, max_nepochs=200, alpha=1e-7, alpha_d=None, alpha_b=None, gamma=1e-6, learning_rate=1.0,
                     output_folder=None, downsample=None, minibatch_size=None, save_intermediate=False,
                     energy_ev=5000, psize_cm=1e-7, n_epochs_mask_release=None, cpu_only=False, save_path='.',
                     phantom_path='phantom', shrink_cycle=20):

    # TODO: rewrite minibatching to ensure going through the entire dataset

    def rotate_and_project(i, loss, obj):

        # obj_rot = apply_rotation(obj, coord_ls[rand_proj], 'arrsize_64_64_64_ntheta_500')
        obj_rot = tf_rotate(obj, this_theta_batch[i], interpolation='BILINEAR')
        if not cpu_only:
            with tf.device('/gpu:0'):
                exiting = multislice_propagate(obj_rot[:, :, :, 0], obj_rot[:, :, :, 1], energy_ev, psize_cm)
        else:
            exiting = multislice_propagate(obj_rot[:, :, :, 0], obj_rot[:, :, :, 1], energy_ev, psize_cm, h=h)
        loss += tf.reduce_mean(tf.squared_difference(tf.abs(exiting), tf.abs(this_prj_batch[i])))
        i = tf.add(i, 1)
        return (i, loss, obj)

    def rotate_and_project_batch(loss, obj):

        obj_rot_batch = []
        for i in range(minibatch_size):
            obj_rot_batch.append(tf_rotate(obj, this_theta_batch[i], interpolation='BILINEAR'))
        # obj_rot = apply_rotation(obj, coord_ls[rand_proj], 'arrsize_64_64_64_ntheta_500')
        obj_rot_batch = tf.stack(obj_rot_batch)
        exiting_batch = multislice_propagate_batch(obj_rot_batch[:, :, :, :, 0], obj_rot_batch[:, :, :, :, 1], energy_ev, psize_cm)
        loss += tf.reduce_mean(tf.squared_difference(tf.abs(exiting_batch), tf.abs(this_prj_batch)))
        return loss

    hvd.init()
    global_step = tf.Variable(0, trainable=False, name='global_step')

    t0 = time.time()

    # read data
    print('Reading data...')
    f = h5py.File(os.path.join(save_path, fname), 'r')
    prj = f['exchange/data'][...].astype('complex64')
    print('Data reading: {} s'.format(time.time() - t0))
    print('Data shape: {}'.format(prj.shape))
    sys.stdout.flush()

    dim_y, dim_x = prj.shape[-2:]
    n_theta = prj.shape[0]
    theta = -np.linspace(theta_st, theta_end, n_theta, dtype='float32')
    prj_dataset = tf.data.Dataset.from_tensor_slices((theta, prj)).shard(hvd.size(), hvd.rank()).shuffle(buffer_size=100).repeat().batch(minibatch_size)
    prj_iter = prj_dataset.make_one_shot_iterator()
    this_theta_batch, this_prj_batch = prj_iter.get_next()

    if output_folder is None:
        output_folder = 'recon_360_minibatch_{}_mskrls_{}_iter_{}_alphad_{}_alphab_{}_gamma_{}_rate{}_energy_{}_size_{}_ntheta_{}_cpu_{}'.format(minibatch_size, n_epochs_mask_release, n_epochs, alpha_d, alpha_b, gamma, learning_rate, energy_ev, dim_x, n_theta, cpu_only)
        # output_folder = 'rot_bi_nn_360_stoch_{}_mskrl_{}_iter_{}_alphad_{}_alphab_{}_rate{}_ds_{}_{}_{}'.format(minibatch_size, n_epochs_mask_release, n_epochs, alpha_d, alpha_b, learning_rate, *downsample)
        # output_folder = 'rot_bi_bl_180_stoch_{}_mskrl_{}_iter_{}_alphad_{}_alphab_{}_rate{}_ds_{}_{}_{}'.format(minibatch_size, n_epochs_mask_release, n_epochs, alpha_d, alpha_b, learning_rate, *downsample)
        if abs(PI - theta_end) < 1e-3:
            output_folder += '_180'

    if save_path != '.':
        output_folder = os.path.join(save_path, output_folder)

    # # read rotation data
    # try:
    #     coord_ls = read_all_origin_coords('arrsize_64_64_64_ntheta_500', n_theta)
    # except:
    #     save_rotation_lookup([dim_y, dim_x, dim_x], n_theta)
    #     coord_ls = read_all_origin_coords('arrsize_64_64_64_ntheta_500', n_theta)

    if minibatch_size is None:
        minibatch_size = n_theta

    if n_epochs_mask_release is None:
        n_epochs_mask_release = np.inf

    # initialize
    # 2 channels are for real and imaginary parts respectively

    # ====================================================
    grid_delta = np.load(os.path.join(phantom_path, 'grid_delta.npy'))
    grid_beta = np.load(os.path.join(phantom_path, 'grid_beta.npy'))
    obj_init = np.zeros([dim_y, dim_x, dim_x, 2])
    obj_init[:, :, :, 0] = np.random.normal(size=[dim_y, dim_y, dim_x], loc=grid_delta.mean(), scale=grid_delta.mean() * 0.5)
    obj_init[:, :, :, 1] = np.random.normal(size=[dim_y, dim_y, dim_x], loc=grid_beta.mean(), scale=grid_beta.mean() * 0.5)
    obj = tf.Variable(initial_value=obj_init, dtype=tf.float32)
    # ====================================================

    # =============== finite support mask ==============
    try:
        mask = dxchange.read_tiff_stack(os.path.join(save_path, 'fin_sup_mask', 'mask_00000.tiff'), range(dim_y), 5)
    except:
        obj_pr = dxchange.read_tiff_stack(os.path.join(save_path, 'paganin_obj/recon_00000.tiff'), range(dim_y), 5)
        obj_pr = gaussian_filter(np.abs(obj_pr), sigma=3, mode='constant')
        mask = np.zeros_like(obj_pr)
        mask[obj_pr > 1e-5] = 1
        dxchange.write_tiff_stack(mask, os.path.join(save_path, 'fin_sup_mask/mask'), dtype='float32', overwrite=True)
    mask_add = np.zeros([mask.shape[0], mask.shape[1], mask.shape[2], 2])
    mask_add[:, :, :, 0] = mask
    mask_add[:, :, :, 1] = mask
    mask_add = tf.convert_to_tensor(mask_add, dtype=tf.float32)
    # ==================================================

    loss = tf.constant(0.0)

    # generate Fresnel kernel
    voxel_nm = np.array([psize_cm] * 3) * 1.e7
    lmbda_nm = 1240. / energy_ev
    delta_nm = voxel_nm[-1]
    kernel = get_kernel(delta_nm, lmbda_nm, voxel_nm, grid_delta.shape)
    h = tf.convert_to_tensor(kernel, dtype=tf.complex64, name='kernel')

    if cpu_only:
        i = tf.constant(0)
        # c = lambda i, loss, obj: tf.less(i, minibatch_size)
        # _, loss, _ = tf.while_loop(c, rotate_and_project, [i, loss, obj])
        for j in range(minibatch_size):
            i, loss, obj = rotate_and_project(i, loss, obj)
    else:
        loss = rotate_and_project_batch(loss, obj)

    # loss = loss / n_theta + alpha * tf.reduce_sum(tf.image.total_variation(obj))
    # loss = loss / n_theta + gamma * energy_leak(obj, mask_add)
    if alpha_d is None:
        reg_term = alpha * tf.norm(obj, ord=1) + gamma * tf.image.total_variation(obj[:, :, :, 0])
    else:
        if gamma == 0:
            reg_term = alpha_d * tf.norm(obj[:, :, :, 0], ord=1) + alpha_b * tf.norm(obj[:, :, :, 1], ord=1)
        else:
            reg_term = alpha_d * tf.norm(obj[:, :, :, 0], ord=1) + alpha_b * tf.norm(obj[:, :, :, 1], ord=1) + gamma * total_variation_3d(obj[:, :, :, 0])
        # reg_term = alpha_d * tf.norm(obj[:, :, :, 0], ord=1) + alpha_b * tf.norm(obj[:, :, :, 1], ord=1)

    loss = loss + reg_term
    tf.summary.scalar('loss', loss)
    tf.summary.scalar('regularizer', reg_term)
    tf.summary.scalar('error', loss - reg_term)

    optimizer = tf.train.AdamOptimizer(learning_rate=learning_rate * hvd.size())
    optimizer = hvd.DistributedOptimizer(optimizer)
    optimizer = optimizer.minimize(loss, global_step=global_step)
    # hooks = [hvd.BroadcastGlobalVariablesHook(0)]

    loss_ls = []
    reg_ls = []

    merged_summary_op = tf.summary.merge_all()

    if cpu_only:
        sess = tf.Session(config=tf.ConfigProto(device_count = {'GPU': 0}, allow_soft_placement=True))
    else:
        config = tf.ConfigProto(log_device_placement=False)
        config.gpu_options.allow_growth = True
        config.gpu_options.visible_device_list = str(hvd.local_rank())
        sess = tf.Session(config=config)

    sess.run(tf.global_variables_initializer())
    hvd.broadcast_global_variables(0)

    summary_writer = tf.summary.FileWriter(os.path.join(output_folder, 'tb'))

    t0 = time.time()

    print('Optimizer started.')
    sys.stdout.flush()

    n_loop = n_epochs if n_epochs != 'auto' else max_nepochs
    n_batch = int(np.ceil(float(n_theta) / minibatch_size) / hvd.size())
    t00 = time.time()
    for epoch in range(n_loop):
        if minibatch_size < n_theta:
            for i_batch in range(n_batch):
                try:
                    t0_batch = time.time()
                    _, current_loss, current_reg, summary_str = sess.run([optimizer, loss, reg_term, merged_summary_op])
                    print('Minibatch done in {} s (rank {}); current loss = {}.'.format(time.time() - t0_batch, hvd.rank(), current_loss))
                    sys.stdout.flush()
                except tf.errors.OutOfRangeError:
                    break
        else:
            _, current_loss, current_reg, summary_str = sess.run([optimizer, loss, reg_term, merged_summary_op])

        # =============non negative hard================
        obj = tf.nn.relu(obj)
        # ==============================================
        if n_epochs == 'auto':
            if len(loss_ls) > 0:
                print('Reduction rate of loss is {}.'.format((current_loss - loss_ls[-1]) / loss_ls[-1]))
                sys.stdout.flush()
            if len(loss_ls) > 0 and -crit_conv_rate < (current_loss - loss_ls[-1]) / loss_ls[-1] < 0:
                loss_ls.append(current_loss)
                reg_ls.append(current_reg)
                summary_writer.add_summary(summary_str, epoch)
                break
        if epoch < n_epochs_mask_release:
            # =============finite support===================
            if n_epochs == 'auto' or epoch != n_epochs - 1:
                obj = obj * mask_add
            # ==============================================
            # ================shrink wrap===================
            if epoch % shrink_cycle == 0 and epoch > 0:
                mask_temp = sess.run(obj[:, :, :, 0] > 1e-8)
                boolean = np.zeros_like(obj_init)
                boolean[:, :, :, 0] = mask_temp
                boolean[:, :, :, 1] = mask_temp
                boolean = tf.convert_to_tensor(boolean)
                mask_add = mask_add * tf.cast(boolean, tf.float32)
                dxchange.write_tiff_stack(sess.run(mask_add[:, :, :, 0]),
                                          os.path.join(save_path, 'fin_sup_mask/epoch_{}/mask'.format(epoch)), dtype='float32', overwrite=True)
            # ==============================================
        loss_ls.append(current_loss)
        reg_ls.append(current_reg)
        summary_writer.add_summary(summary_str, epoch)
        if save_intermediate:
            temp_obj = sess.run(obj)
            temp_obj = np.abs(temp_obj)
            dxchange.write_tiff(temp_obj[26, :, :, 0],
                                fname=os.path.join(output_folder, 'intermediate', 'iter_{:03d}'.format(epoch)),
                                dtype='float32',
                                overwrite=True)
            dxchange.write_tiff(temp_obj[:, :, :, 0], os.path.join(output_folder, 'current', 'delta'), dtype='float32', overwrite=True)
        print('Iteration {} (rank {}); loss = {}; time = {} s'.format(epoch, hvd.rank(), current_loss, time.time() - t00))
        sys.stdout.flush()

    print('Total time: {}'.format(time.time() - t0))
    sys.stdout.flush()

    res = sess.run(obj)
    dxchange.write_tiff(res[:, :, :, 0], fname=os.path.join(output_folder, 'delta'), dtype='float32', overwrite=True)
    dxchange.write_tiff(res[:, :, :, 1], fname=os.path.join(output_folder, 'beta'), dtype='float32', overwrite=True)

    error_ls = np.array(loss_ls) - np.array(reg_ls)

    n_epochs = len(loss_ls)
    plt.figure()
    plt.semilogy(range(n_epochs), loss_ls, label='Total loss')
    plt.semilogy(range(n_epochs), reg_ls, label='Regularizer')
    plt.semilogy(range(n_epochs), error_ls, label='Error term')
    plt.legend()
    try:
        os.makedirs(os.path.join(output_folder, 'convergence'))
    except:
        pass
    plt.savefig(os.path.join(output_folder, 'convergence', 'converge.png'), format='png')
    np.save(os.path.join(output_folder, 'convergence', 'total_loss'), loss_ls)
    np.save(os.path.join(output_folder, 'convergence', 'reg'), reg_ls)
    np.save(os.path.join(output_folder, 'convergence', 'error'), error_ls)


def reconstruct_pureproj(fname, sino_range, theta_st=0, theta_end=PI, n_epochs=200, alpha=1e-4, learning_rate=1.0,
               output_folder=None, output_name='recon', downsample=None,
               save_intermediate=False, initial_guess=None, center=None):

    def rotate_and_project(i, loss, obj):

        loss += tf.reduce_mean(tf.squared_difference(
            tf.reduce_sum(tf_rotate(obj, theta_ls_tensor[i], interpolation='BILINEAR'), 1)[:, :, 0], prj[i]))
        i = tf.add(i, 1)
        return (i, loss, obj)

    f = open('loss.txt', 'a')

    # with tf.device('/:0'):
    gpu_options = tf.GPUOptions(per_process_gpu_memory_fraction=0.5)
    sess = tf.Session(config=tf.ConfigProto(gpu_options=gpu_options, log_device_placement=True))

    if output_folder is None:
        output_folder = 'uni_0p5_init_{}_alpha{}_rate_{}_ds_{}_{}_{}'.format(n_epochs, alpha, learning_rate, *downsample)

    t0 = time.time()
    print('Reading data...')
    prj, flt, drk, _ = dxchange.read_aps_32id(fname, sino=sino_range)
    print('Data reading: {} s'.format(time.time() - t0))
    print('Data shape: {}'.format(prj.shape))
    prj = tomopy.normalize(prj, flt, drk)
    prj = preprocess(prj)
    # scale up to prevent precision issue
    prj *= 1.e2

    if center is None:
        center = prj.shape[-1] / 2

    # correct for center
    offset = int(prj.shape[-1] / 2) - center
    if offset != 0:
        for i in range(prj.shape[0]):
            prj[i, :, :] = realign_image(prj[i, :, :], [0, offset])

    if downsample is not None:
        prj = tomopy.downsample(prj, level=downsample[0], axis=0)
        prj = tomopy.downsample(prj, level=downsample[1], axis=1)
        prj = tomopy.downsample(prj, level=downsample[2], axis=2)
        if downsample[2] != 0:
            center /= (2 ** downsample[2])
        print('Downsampled shape: {}'.format(prj.shape))

    dxchange.write_tiff(prj, 'prj', dtype='float32', overwrite=True)

    dim_y, dim_x = prj.shape[-2:]
    n_theta = prj.shape[0]

    # reference recon by gridrec
    rec = tomopy.recon(prj, tomopy.angles(n_theta), algorithm='gridrec', center=int(prj.shape[-1] / 2))
    dxchange.write_tiff_stack(rec, 'ref_results/recon', dtype='float32', overwrite=True)

    # convert data
    prj = tf.convert_to_tensor(prj)

    theta = -np.linspace(theta_st, theta_end, n_theta)

    theta_ls_tensor = tf.constant(theta, dtype='float32')

    if initial_guess is None:
        obj = tf.Variable(initial_value=tf.zeros([dim_y, dim_x, dim_x, 1]))
        obj += 0.5
    else:
        init = dxchange.read_tiff(initial_guess)
        if init.ndim == 3:
            init = init[:, :, :, np.newaxis]
        else:
            init = init[np.newaxis, :, :, np.newaxis]
        obj = tf.Variable(initial_value=init)

    loss = tf.constant(0.0)

    i = tf.constant(0)
    c = lambda i, loss, obj: tf.less(i, n_theta)

    _, loss, _ = tf.while_loop(c, rotate_and_project, [i, loss, obj])
    loss = loss / n_theta + alpha * tf.reduce_sum(tf.image.total_variation(obj))
    optimizer = tf.train.AdamOptimizer(learning_rate=learning_rate).minimize(loss)
    loss_ls = []

    sess.run(tf.global_variables_initializer())

    t0 = time.time()

    print('Optimizer started.')

    # create benchmarking metadata
    run_options = tf.RunOptions(trace_level=tf.RunOptions.FULL_TRACE)
    run_metadata = tf.RunMetadata()

    for epoch in range(n_epochs):

        t00 = time.time()
        _, current_loss = sess.run([optimizer, loss], options=run_options, run_metadata=run_metadata)
        loss_ls.append(current_loss)
        if save_intermediate:
            temp_obj = sess.run(obj)

            # timeline for benchmarking
            tl = timeline.Timeline(run_metadata.step_stats)
            ctf = tl.generate_chrome_trace_format()
            try:
                os.makedirs(os.path.join(output_folder, 'json'))
            except:
                pass
            with open(os.path.join(output_folder, 'json', 'time_{}.json'.format(epoch)), 'w') as f:
                f.write(ctf)

            dxchange.write_tiff(np.squeeze(temp_obj[0, :, :, 0]),
                                      fname=os.path.join(output_folder, 'intermediate', 'iter_{:03d}'.format(epoch)),
                                      dtype='float32',
                                      overwrite=True)
        # print(sess.run(tf.reduce_sum(tf.image.total_variation(obj))))
        print('Iteration {}; loss = {}; time = {} s'.format(epoch, current_loss, time.time() - t00))

    print('Total time: {}'.format(time.time() - t0))

    res = sess.run(obj)
    dxchange.write_tiff_stack(res[:, :, :, 0], fname=os.path.join(output_folder, output_name), dtype='float32', overwrite=True)

    final_loss, final_tv = sess.run([loss, tf.reduce_sum(tf.image.total_variation(obj))])
    final_tv *= alpha
    f.write('{} {} {} {}\n'.format(alpha, final_loss, (final_loss-final_tv), final_tv))
    f.close()

<<<<<<< HEAD
    np.save(os.path.join(output_folder, 'converge'), loss_ls)


def reconstruct_diff(fname, theta_st=0, theta_end=PI, n_epochs='auto', crit_conv_rate=0.03, max_nepochs=200, alpha=1e-7, alpha_d=None, alpha_b=None, gamma=1e-2, learning_rate=1.0,
                     output_folder=None, downsample=None, minibatch_size=None, save_intermediate=False,
                     energy_ev=5000, psize_cm=1e-7, n_epochs_mask_release=None, cpu_only=False, save_path='.',
                     phantom_path='phantom', shrink_cycle=20):

    # TODO: rewrite minibatching to ensure going through the entire dataset

    def rotate_and_project(i, loss, obj):

        rand_proj = batch_inds[i]
        # obj_rot = apply_rotation(obj, coord_ls[rand_proj], 'arrsize_64_64_64_ntheta_500')
        obj_rot = tf_rotate(obj, theta_ls_tensor[rand_proj], interpolation='BILINEAR')
        if not cpu_only:
            with tf.device('/gpu:0'):
                exiting = multislice_propagate(obj_rot[:, :, :, 0], obj_rot[:, :, :, 1], energy_ev, psize_cm)
        else:
            exiting = multislice_propagate(obj_rot[:, :, :, 0], obj_rot[:, :, :, 1], energy_ev, psize_cm, h=h)
        loss += tf.reduce_mean(tf.squared_difference(tf.abs(exiting), tf.abs(prj[rand_proj])))
        i = tf.add(i, 1)
        return (i, loss, obj)

    def rotate_and_project_batch(loss, obj):

        prj_batch = tf.gather(prj, batch_inds)
        obj_rot_batch = []
        for i in range(minibatch_size):
            obj_rot_batch.append(tf_rotate(obj, theta_ls_tensor[batch_inds[i]], interpolation='BILINEAR'))
        # obj_rot = apply_rotation(obj, coord_ls[rand_proj], 'arrsize_64_64_64_ntheta_500')
        obj_rot_batch = tf.stack(obj_rot_batch)
        exiting_batch = multislice_propagate_batch(obj_rot_batch[:, :, :, :, 0], obj_rot_batch[:, :, :, :, 1], energy_ev, psize_cm)
        loss += tf.reduce_mean(tf.squared_difference(tf.abs(exiting_batch), tf.abs(prj_batch)))
        return loss

    # def energy_leak(obj, support_mask):
    #
    #     leak = tf.reduce_sum(tf.pow(obj * (1 - support_mask), 2))
    #     non_leak = tf.reduce_sum(tf.pow(obj * support_mask, 2))
    #     return leak / non_leak

    # gpu_options = tf.GPUOptions(per_process_gpu_memory_fraction=0.5)
    # sess = tf.Session(config=tf.ConfigProto(gpu_options=gpu_options))

    global_step = tf.Variable(0, trainable=False, name='global_step')

    if cpu_only:
        sess = tf.Session(config=tf.ConfigProto(device_count = {'GPU': 0}, allow_soft_placement=True))
    else:
        config = tf.ConfigProto(log_device_placement=False)
        config.gpu_options.allow_growth = True
        sess = tf.Session(config=config)

    t0 = time.time()

    # read data
    print('Reading data...')
    f = h5py.File(os.path.join(save_path, fname), 'r')
    prj = f['exchange/data'][...]
    print('Data reading: {} s'.format(time.time() - t0))
    print('Data shape: {}'.format(prj.shape))

    dim_y, dim_x = prj.shape[-2:]
    n_theta = prj.shape[0]

    if output_folder is None:
        # output_folder = 'uni_diff_tf_proj_{}_alpha{}_rate{}_ds_{}_{}_{}'.format(n_epochs, alpha, learning_rate, *downsample)
        # output_folder = 'fin_sup_leak_uni_diff_{}_gamma{}_rate{}_ds_{}_{}_{}'.format(n_epochs, gamma, learning_rate, *downsample)
        # output_folder = 'fin_sup_pos_l1_uni_diff_{}_alpha{}_rate{}_ds_{}_{}_{}'.format(n_epochs, alpha, learning_rate, *downsample)
        output_folder = 'recon_360_minibatch_{}_mskrls_{}_iter_{}_alphad_{}_alphab_{}_rate{}_energy_{}_size_{}_cpu_{}'.format(minibatch_size, n_epochs_mask_release, n_epochs, alpha_d, alpha_b, learning_rate, energy_ev, dim_x, cpu_only)
        # output_folder = 'rot_bi_nn_360_stoch_{}_mskrl_{}_iter_{}_alphad_{}_alphab_{}_rate{}_ds_{}_{}_{}'.format(minibatch_size, n_epochs_mask_release, n_epochs, alpha_d, alpha_b, learning_rate, *downsample)
        # output_folder = 'rot_bi_bl_180_stoch_{}_mskrl_{}_iter_{}_alphad_{}_alphab_{}_rate{}_ds_{}_{}_{}'.format(minibatch_size, n_epochs_mask_release, n_epochs, alpha_d, alpha_b, learning_rate, *downsample)

    if save_path != '.':
        output_folder = os.path.join(save_path, output_folder)

    # # read rotation data
    # try:
    #     coord_ls = read_all_origin_coords('arrsize_64_64_64_ntheta_500', n_theta)
    # except:
    #     save_rotation_lookup([dim_y, dim_x, dim_x], n_theta)
    #     coord_ls = read_all_origin_coords('arrsize_64_64_64_ntheta_500', n_theta)

    if minibatch_size is None:
        minibatch_size = n_theta

    if n_epochs_mask_release is None:
        n_epochs_mask_release = np.inf

    with tf.device('/cpu:0'):

        # convert data
        prj = tf.convert_to_tensor(prj, dtype=np.complex64)
        theta = -np.linspace(theta_st, theta_end, n_theta)
        theta_ls_tensor = tf.constant(theta, dtype='float32')

        # initialize
        # 2 channels are for real and imaginary parts respectively

        # ====================================================
        grid_delta = np.load(os.path.join(phantom_path, 'grid_delta.npy'))
        grid_beta = np.load(os.path.join(phantom_path, 'grid_beta.npy'))
        obj_init = np.zeros([dim_y, dim_x, dim_x, 2])
        obj_init[:, :, :, 0] = grid_delta.mean()
        obj_init[:, :, :, 1] = grid_delta.mean()
        obj = tf.Variable(initial_value=obj_init, dtype=tf.float32)
        # ====================================================

        # =============== finite support mask ==============
        try:
            mask = dxchange.read_tiff_stack(os.path.join(save_path, 'fin_sup_mask', 'mask_00000.tiff'), range(dim_y), 5)
        except:
            obj_pr = dxchange.read_tiff_stack(os.path.join(save_path, 'paganin_obj/recon_00000.tiff'), range(dim_y), 5)
            obj_pr = gaussian_filter(np.abs(obj_pr), sigma=3, mode='constant')
            mask = np.zeros_like(obj_pr)
            mask[obj_pr > 1e-5] = 1
            dxchange.write_tiff_stack(mask, os.path.join(save_path, 'fin_sup_mask/mask'), dtype='float32', overwrite=True)
        mask_add = np.zeros([mask.shape[0], mask.shape[1], mask.shape[2], 2])
        mask_add[:, :, :, 0] = mask
        mask_add[:, :, :, 1] = mask
        mask_add = tf.convert_to_tensor(mask_add, dtype=tf.float32)
        # ==================================================

        loss = tf.constant(0.0)

        # generate Fresnel kernel
        voxel_nm = np.array([psize_cm] * 3) * 1.e7
        lmbda_nm = 1240. / energy_ev
        delta_nm = voxel_nm[-1]
        kernel = get_kernel(delta_nm, lmbda_nm, voxel_nm, grid_delta.shape)
        h = tf.convert_to_tensor(kernel, dtype=tf.complex64, name='kernel')

    batch_inds = tf.placeholder(dtype=tf.int64)
    if cpu_only:
        # i = tf.constant(0)
        # c = lambda i, loss, obj: tf.less(i, minibatch_size)
        # _, loss, _ = tf.while_loop(c, rotate_and_project, [i, loss, obj])
        i = tf.constant(0)
        for j in range(minibatch_size):
            i, loss, obj = rotate_and_project(i, loss, obj)
    else:
        loss = rotate_and_project_batch(loss, obj)

    with tf.device('/cpu:0'):

        # loss = loss / n_theta + alpha * tf.reduce_sum(tf.image.total_variation(obj))
        # loss = loss / n_theta + gamma * energy_leak(obj, mask_add)
        if alpha_d is None:
            reg_term = alpha * tf.norm(obj, ord=1)
        else:
            reg_term = alpha_d * tf.norm(obj[:, :, :, 0], ord=1) + alpha_b * tf.norm(obj[:, :, :, 1], ord=1)

        loss = loss + reg_term
        tf.summary.scalar('loss', loss)
        tf.summary.scalar('regularizer', reg_term)
        tf.summary.scalar('error', loss - reg_term)

        optimizer = tf.train.AdamOptimizer(learning_rate=learning_rate).minimize(loss, global_step=global_step)

        loss_ls = []
        reg_ls = []

        sess.run(tf.global_variables_initializer())

        merged_summary_op = tf.summary.merge_all()
        summary_writer = tf.summary.FileWriter(os.path.join(output_folder, 'tb'), graph_def=sess.graph_def)

        t0 = time.time()

        print('Optimizer started.')

        n_loop = n_epochs if n_epochs != 'auto' else max_nepochs
        for epoch in range(n_loop):
            t00 = time.time()
            if minibatch_size < n_theta:
                shuffled_inds = range(n_theta)
                np.random.shuffle(shuffled_inds)
                batches = create_batches(shuffled_inds, minibatch_size)
                for i_batch in range(len(batches)):
                    t0_batch = time.time()
                    this_batch = batches[i_batch]
                    if len(this_batch) < minibatch_size:
                        this_batch = np.pad(this_batch, [0, minibatch_size-len(this_batch)], 'constant')
                    _, current_loss, current_reg, summary_str = sess.run([optimizer, loss, reg_term, merged_summary_op], feed_dict={batch_inds: this_batch})
                    print('Minibatch done in {} s.'.format(time.time() - t0_batch))
            else:
                _, current_loss, current_reg, summary_str = sess.run([optimizer, loss, reg_term, merged_summary_op], feed_dict={batch_inds: np.arange(n_theta, dtype=int)})

            # =============non negative hard================
            obj = tf.nn.relu(obj)
            # ==============================================
            if n_epochs == 'auto':
                if len(loss_ls) > 0:
                    print('Reduction rate of loss is {}.'.format((current_loss - loss_ls[-1]) / loss_ls[-1]))
                if len(loss_ls) > 0 and -crit_conv_rate < (current_loss - loss_ls[-1]) / loss_ls[-1] < 0:
                    loss_ls.append(current_loss)
                    reg_ls.append(current_reg)
                    summary_writer.add_summary(summary_str, epoch)
                    break
            if epoch < n_epochs_mask_release:
                # =============finite support===================
                if n_epochs == 'auto' or epoch != n_epochs - 1:
                    obj = obj * mask_add
                # ==============================================
                # ================shrink wrap===================
                if epoch % shrink_cycle == 0 and epoch > 0:
                    mask_temp = sess.run(obj[:, :, :, 0] > 1e-8)
                    boolean = np.zeros_like(obj_init)
                    boolean[:, :, :, 0] = mask_temp
                    boolean[:, :, :, 1] = mask_temp
                    boolean = tf.convert_to_tensor(boolean)
                    mask_add = mask_add * tf.cast(boolean, tf.float32)
                    dxchange.write_tiff_stack(sess.run(mask_add[:, :, :, 0]),
                                              os.path.join(save_path, 'fin_sup_mask/epoch_{}/mask'.format(epoch)), dtype='float32', overwrite=True)
                # ==============================================
            loss_ls.append(current_loss)
            reg_ls.append(current_reg)
            summary_writer.add_summary(summary_str, epoch)
            if save_intermediate:
                temp_obj = sess.run(obj)
                temp_obj = np.abs(temp_obj)
                dxchange.write_tiff(temp_obj[26, :, :, 0],
                                    fname=os.path.join(output_folder, 'intermediate', 'iter_{:03d}'.format(epoch)),
                                    dtype='float32',
                                    overwrite=True)
                dxchange.write_tiff(temp_obj[:, :, :, 0], os.path.join(output_folder, 'current', 'delta'), dtype='float32', overwrite=True)
            print('Iteration {}; loss = {}; time = {} s'.format(epoch, current_loss, time.time() - t00))

        print('Total time: {}'.format(time.time() - t0))

        res = sess.run(obj)
        dxchange.write_tiff_stack(res[:, :, :, 0], fname=os.path.join(output_folder, 'delta'), dtype='float32', overwrite=True)
        dxchange.write_tiff_stack(res[:, :, :, 1], fname=os.path.join(output_folder, 'beta'), dtype='float32', overwrite=True)

        error_ls = np.array(loss_ls) - np.array(reg_ls)

        n_epochs = len(loss_ls)
        plt.figure()
        plt.semilogy(range(n_epochs), loss_ls, label='Total loss')
        plt.semilogy(range(n_epochs), reg_ls, label='Regularizer')
        plt.semilogy(range(n_epochs), error_ls, label='Error term')
        plt.legend()
        try:
            os.makedirs(os.path.join(output_folder, 'convergence'))
        except:
            pass
        plt.savefig(os.path.join(output_folder, 'convergence', 'converge.png'), format='png')
        np.save(os.path.join(output_folder, 'convergence', 'total_loss'), loss_ls)
        np.save(os.path.join(output_folder, 'convergence', 'reg'), reg_ls)
        np.save(os.path.join(output_folder, 'convergence', 'error'), error_ls)
=======
    np.save(os.path.join(output_folder, 'converge'), loss_ls)
>>>>>>> 567bc357
<|MERGE_RESOLUTION|>--- conflicted
+++ resolved
@@ -386,259 +386,4 @@
     final_tv *= alpha
     f.write('{} {} {} {}\n'.format(alpha, final_loss, (final_loss-final_tv), final_tv))
     f.close()
-
-<<<<<<< HEAD
-    np.save(os.path.join(output_folder, 'converge'), loss_ls)
-
-
-def reconstruct_diff(fname, theta_st=0, theta_end=PI, n_epochs='auto', crit_conv_rate=0.03, max_nepochs=200, alpha=1e-7, alpha_d=None, alpha_b=None, gamma=1e-2, learning_rate=1.0,
-                     output_folder=None, downsample=None, minibatch_size=None, save_intermediate=False,
-                     energy_ev=5000, psize_cm=1e-7, n_epochs_mask_release=None, cpu_only=False, save_path='.',
-                     phantom_path='phantom', shrink_cycle=20):
-
-    # TODO: rewrite minibatching to ensure going through the entire dataset
-
-    def rotate_and_project(i, loss, obj):
-
-        rand_proj = batch_inds[i]
-        # obj_rot = apply_rotation(obj, coord_ls[rand_proj], 'arrsize_64_64_64_ntheta_500')
-        obj_rot = tf_rotate(obj, theta_ls_tensor[rand_proj], interpolation='BILINEAR')
-        if not cpu_only:
-            with tf.device('/gpu:0'):
-                exiting = multislice_propagate(obj_rot[:, :, :, 0], obj_rot[:, :, :, 1], energy_ev, psize_cm)
-        else:
-            exiting = multislice_propagate(obj_rot[:, :, :, 0], obj_rot[:, :, :, 1], energy_ev, psize_cm, h=h)
-        loss += tf.reduce_mean(tf.squared_difference(tf.abs(exiting), tf.abs(prj[rand_proj])))
-        i = tf.add(i, 1)
-        return (i, loss, obj)
-
-    def rotate_and_project_batch(loss, obj):
-
-        prj_batch = tf.gather(prj, batch_inds)
-        obj_rot_batch = []
-        for i in range(minibatch_size):
-            obj_rot_batch.append(tf_rotate(obj, theta_ls_tensor[batch_inds[i]], interpolation='BILINEAR'))
-        # obj_rot = apply_rotation(obj, coord_ls[rand_proj], 'arrsize_64_64_64_ntheta_500')
-        obj_rot_batch = tf.stack(obj_rot_batch)
-        exiting_batch = multislice_propagate_batch(obj_rot_batch[:, :, :, :, 0], obj_rot_batch[:, :, :, :, 1], energy_ev, psize_cm)
-        loss += tf.reduce_mean(tf.squared_difference(tf.abs(exiting_batch), tf.abs(prj_batch)))
-        return loss
-
-    # def energy_leak(obj, support_mask):
-    #
-    #     leak = tf.reduce_sum(tf.pow(obj * (1 - support_mask), 2))
-    #     non_leak = tf.reduce_sum(tf.pow(obj * support_mask, 2))
-    #     return leak / non_leak
-
-    # gpu_options = tf.GPUOptions(per_process_gpu_memory_fraction=0.5)
-    # sess = tf.Session(config=tf.ConfigProto(gpu_options=gpu_options))
-
-    global_step = tf.Variable(0, trainable=False, name='global_step')
-
-    if cpu_only:
-        sess = tf.Session(config=tf.ConfigProto(device_count = {'GPU': 0}, allow_soft_placement=True))
-    else:
-        config = tf.ConfigProto(log_device_placement=False)
-        config.gpu_options.allow_growth = True
-        sess = tf.Session(config=config)
-
-    t0 = time.time()
-
-    # read data
-    print('Reading data...')
-    f = h5py.File(os.path.join(save_path, fname), 'r')
-    prj = f['exchange/data'][...]
-    print('Data reading: {} s'.format(time.time() - t0))
-    print('Data shape: {}'.format(prj.shape))
-
-    dim_y, dim_x = prj.shape[-2:]
-    n_theta = prj.shape[0]
-
-    if output_folder is None:
-        # output_folder = 'uni_diff_tf_proj_{}_alpha{}_rate{}_ds_{}_{}_{}'.format(n_epochs, alpha, learning_rate, *downsample)
-        # output_folder = 'fin_sup_leak_uni_diff_{}_gamma{}_rate{}_ds_{}_{}_{}'.format(n_epochs, gamma, learning_rate, *downsample)
-        # output_folder = 'fin_sup_pos_l1_uni_diff_{}_alpha{}_rate{}_ds_{}_{}_{}'.format(n_epochs, alpha, learning_rate, *downsample)
-        output_folder = 'recon_360_minibatch_{}_mskrls_{}_iter_{}_alphad_{}_alphab_{}_rate{}_energy_{}_size_{}_cpu_{}'.format(minibatch_size, n_epochs_mask_release, n_epochs, alpha_d, alpha_b, learning_rate, energy_ev, dim_x, cpu_only)
-        # output_folder = 'rot_bi_nn_360_stoch_{}_mskrl_{}_iter_{}_alphad_{}_alphab_{}_rate{}_ds_{}_{}_{}'.format(minibatch_size, n_epochs_mask_release, n_epochs, alpha_d, alpha_b, learning_rate, *downsample)
-        # output_folder = 'rot_bi_bl_180_stoch_{}_mskrl_{}_iter_{}_alphad_{}_alphab_{}_rate{}_ds_{}_{}_{}'.format(minibatch_size, n_epochs_mask_release, n_epochs, alpha_d, alpha_b, learning_rate, *downsample)
-
-    if save_path != '.':
-        output_folder = os.path.join(save_path, output_folder)
-
-    # # read rotation data
-    # try:
-    #     coord_ls = read_all_origin_coords('arrsize_64_64_64_ntheta_500', n_theta)
-    # except:
-    #     save_rotation_lookup([dim_y, dim_x, dim_x], n_theta)
-    #     coord_ls = read_all_origin_coords('arrsize_64_64_64_ntheta_500', n_theta)
-
-    if minibatch_size is None:
-        minibatch_size = n_theta
-
-    if n_epochs_mask_release is None:
-        n_epochs_mask_release = np.inf
-
-    with tf.device('/cpu:0'):
-
-        # convert data
-        prj = tf.convert_to_tensor(prj, dtype=np.complex64)
-        theta = -np.linspace(theta_st, theta_end, n_theta)
-        theta_ls_tensor = tf.constant(theta, dtype='float32')
-
-        # initialize
-        # 2 channels are for real and imaginary parts respectively
-
-        # ====================================================
-        grid_delta = np.load(os.path.join(phantom_path, 'grid_delta.npy'))
-        grid_beta = np.load(os.path.join(phantom_path, 'grid_beta.npy'))
-        obj_init = np.zeros([dim_y, dim_x, dim_x, 2])
-        obj_init[:, :, :, 0] = grid_delta.mean()
-        obj_init[:, :, :, 1] = grid_delta.mean()
-        obj = tf.Variable(initial_value=obj_init, dtype=tf.float32)
-        # ====================================================
-
-        # =============== finite support mask ==============
-        try:
-            mask = dxchange.read_tiff_stack(os.path.join(save_path, 'fin_sup_mask', 'mask_00000.tiff'), range(dim_y), 5)
-        except:
-            obj_pr = dxchange.read_tiff_stack(os.path.join(save_path, 'paganin_obj/recon_00000.tiff'), range(dim_y), 5)
-            obj_pr = gaussian_filter(np.abs(obj_pr), sigma=3, mode='constant')
-            mask = np.zeros_like(obj_pr)
-            mask[obj_pr > 1e-5] = 1
-            dxchange.write_tiff_stack(mask, os.path.join(save_path, 'fin_sup_mask/mask'), dtype='float32', overwrite=True)
-        mask_add = np.zeros([mask.shape[0], mask.shape[1], mask.shape[2], 2])
-        mask_add[:, :, :, 0] = mask
-        mask_add[:, :, :, 1] = mask
-        mask_add = tf.convert_to_tensor(mask_add, dtype=tf.float32)
-        # ==================================================
-
-        loss = tf.constant(0.0)
-
-        # generate Fresnel kernel
-        voxel_nm = np.array([psize_cm] * 3) * 1.e7
-        lmbda_nm = 1240. / energy_ev
-        delta_nm = voxel_nm[-1]
-        kernel = get_kernel(delta_nm, lmbda_nm, voxel_nm, grid_delta.shape)
-        h = tf.convert_to_tensor(kernel, dtype=tf.complex64, name='kernel')
-
-    batch_inds = tf.placeholder(dtype=tf.int64)
-    if cpu_only:
-        # i = tf.constant(0)
-        # c = lambda i, loss, obj: tf.less(i, minibatch_size)
-        # _, loss, _ = tf.while_loop(c, rotate_and_project, [i, loss, obj])
-        i = tf.constant(0)
-        for j in range(minibatch_size):
-            i, loss, obj = rotate_and_project(i, loss, obj)
-    else:
-        loss = rotate_and_project_batch(loss, obj)
-
-    with tf.device('/cpu:0'):
-
-        # loss = loss / n_theta + alpha * tf.reduce_sum(tf.image.total_variation(obj))
-        # loss = loss / n_theta + gamma * energy_leak(obj, mask_add)
-        if alpha_d is None:
-            reg_term = alpha * tf.norm(obj, ord=1)
-        else:
-            reg_term = alpha_d * tf.norm(obj[:, :, :, 0], ord=1) + alpha_b * tf.norm(obj[:, :, :, 1], ord=1)
-
-        loss = loss + reg_term
-        tf.summary.scalar('loss', loss)
-        tf.summary.scalar('regularizer', reg_term)
-        tf.summary.scalar('error', loss - reg_term)
-
-        optimizer = tf.train.AdamOptimizer(learning_rate=learning_rate).minimize(loss, global_step=global_step)
-
-        loss_ls = []
-        reg_ls = []
-
-        sess.run(tf.global_variables_initializer())
-
-        merged_summary_op = tf.summary.merge_all()
-        summary_writer = tf.summary.FileWriter(os.path.join(output_folder, 'tb'), graph_def=sess.graph_def)
-
-        t0 = time.time()
-
-        print('Optimizer started.')
-
-        n_loop = n_epochs if n_epochs != 'auto' else max_nepochs
-        for epoch in range(n_loop):
-            t00 = time.time()
-            if minibatch_size < n_theta:
-                shuffled_inds = range(n_theta)
-                np.random.shuffle(shuffled_inds)
-                batches = create_batches(shuffled_inds, minibatch_size)
-                for i_batch in range(len(batches)):
-                    t0_batch = time.time()
-                    this_batch = batches[i_batch]
-                    if len(this_batch) < minibatch_size:
-                        this_batch = np.pad(this_batch, [0, minibatch_size-len(this_batch)], 'constant')
-                    _, current_loss, current_reg, summary_str = sess.run([optimizer, loss, reg_term, merged_summary_op], feed_dict={batch_inds: this_batch})
-                    print('Minibatch done in {} s.'.format(time.time() - t0_batch))
-            else:
-                _, current_loss, current_reg, summary_str = sess.run([optimizer, loss, reg_term, merged_summary_op], feed_dict={batch_inds: np.arange(n_theta, dtype=int)})
-
-            # =============non negative hard================
-            obj = tf.nn.relu(obj)
-            # ==============================================
-            if n_epochs == 'auto':
-                if len(loss_ls) > 0:
-                    print('Reduction rate of loss is {}.'.format((current_loss - loss_ls[-1]) / loss_ls[-1]))
-                if len(loss_ls) > 0 and -crit_conv_rate < (current_loss - loss_ls[-1]) / loss_ls[-1] < 0:
-                    loss_ls.append(current_loss)
-                    reg_ls.append(current_reg)
-                    summary_writer.add_summary(summary_str, epoch)
-                    break
-            if epoch < n_epochs_mask_release:
-                # =============finite support===================
-                if n_epochs == 'auto' or epoch != n_epochs - 1:
-                    obj = obj * mask_add
-                # ==============================================
-                # ================shrink wrap===================
-                if epoch % shrink_cycle == 0 and epoch > 0:
-                    mask_temp = sess.run(obj[:, :, :, 0] > 1e-8)
-                    boolean = np.zeros_like(obj_init)
-                    boolean[:, :, :, 0] = mask_temp
-                    boolean[:, :, :, 1] = mask_temp
-                    boolean = tf.convert_to_tensor(boolean)
-                    mask_add = mask_add * tf.cast(boolean, tf.float32)
-                    dxchange.write_tiff_stack(sess.run(mask_add[:, :, :, 0]),
-                                              os.path.join(save_path, 'fin_sup_mask/epoch_{}/mask'.format(epoch)), dtype='float32', overwrite=True)
-                # ==============================================
-            loss_ls.append(current_loss)
-            reg_ls.append(current_reg)
-            summary_writer.add_summary(summary_str, epoch)
-            if save_intermediate:
-                temp_obj = sess.run(obj)
-                temp_obj = np.abs(temp_obj)
-                dxchange.write_tiff(temp_obj[26, :, :, 0],
-                                    fname=os.path.join(output_folder, 'intermediate', 'iter_{:03d}'.format(epoch)),
-                                    dtype='float32',
-                                    overwrite=True)
-                dxchange.write_tiff(temp_obj[:, :, :, 0], os.path.join(output_folder, 'current', 'delta'), dtype='float32', overwrite=True)
-            print('Iteration {}; loss = {}; time = {} s'.format(epoch, current_loss, time.time() - t00))
-
-        print('Total time: {}'.format(time.time() - t0))
-
-        res = sess.run(obj)
-        dxchange.write_tiff_stack(res[:, :, :, 0], fname=os.path.join(output_folder, 'delta'), dtype='float32', overwrite=True)
-        dxchange.write_tiff_stack(res[:, :, :, 1], fname=os.path.join(output_folder, 'beta'), dtype='float32', overwrite=True)
-
-        error_ls = np.array(loss_ls) - np.array(reg_ls)
-
-        n_epochs = len(loss_ls)
-        plt.figure()
-        plt.semilogy(range(n_epochs), loss_ls, label='Total loss')
-        plt.semilogy(range(n_epochs), reg_ls, label='Regularizer')
-        plt.semilogy(range(n_epochs), error_ls, label='Error term')
-        plt.legend()
-        try:
-            os.makedirs(os.path.join(output_folder, 'convergence'))
-        except:
-            pass
-        plt.savefig(os.path.join(output_folder, 'convergence', 'converge.png'), format='png')
-        np.save(os.path.join(output_folder, 'convergence', 'total_loss'), loss_ls)
-        np.save(os.path.join(output_folder, 'convergence', 'reg'), reg_ls)
-        np.save(os.path.join(output_folder, 'convergence', 'error'), error_ls)
-=======
-    np.save(os.path.join(output_folder, 'converge'), loss_ls)
->>>>>>> 567bc357
+    np.save(os.path.join(output_folder, 'converge'), loss_ls)