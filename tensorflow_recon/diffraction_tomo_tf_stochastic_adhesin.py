--- conflicted
+++ resolved
@@ -11,11 +11,7 @@
 # ============================================
 theta_st = 0
 theta_end = 2 * PI
-<<<<<<< HEAD
-n_epochs = 'auto'
-=======
 n_epochs = 20
->>>>>>> 78dc3088
 alpha_d_ls = [1.e-9]
 alpha_b_ls = [1.e-10]
 gamma_ls = [0]
@@ -53,14 +49,8 @@
                                  cpu_only=True,
                                  save_path='adhesin',
                                  phantom_path='adhesin/phantom',
-<<<<<<< HEAD
-                                 output_folder='test',
-                                 shrink_cycle=10,
-                                 multiscale_level=1)
-=======
                                  output_folder='test2',
                                  shrink_cycle=10,
                                  multiscale_level=1,
                                  n_batch_per_update=n_batch_per_update,
-                                 dynamic_rate=True)
->>>>>>> 78dc3088
+                                 dynamic_rate=True)