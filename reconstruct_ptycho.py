--- conflicted
+++ resolved
@@ -46,13 +46,8 @@
                   'gamma': 0,
                   'probe_size': (64, 64),
                   # 'learning_rate': 1., # for non-shared file mode gd
-<<<<<<< HEAD
-                  # 'learning_rate': 1e-7, # for non-shared-file mode adam
-                  'learning_rate': 1e-6, # for shared-file mode adam
-=======
                   'learning_rate': 1e-7, # for non-shared-file mode adam
                   # 'learning_rate': 1e-6, # for shared-file mode adam
->>>>>>> b3167688
                   # 'learning_rate': 1, # for shared-file mode gd
                   'center': 32,
                   'energy_ev': 800,
@@ -81,11 +76,7 @@
                   'probe_pos': [(0, 0)],
                   'optimize_probe_defocusing': False,
                   'probe_defocusing_learning_rate': 1e-7,
-<<<<<<< HEAD
-                  'shared_file_object': True,
-=======
                   'shared_file_object': False,
->>>>>>> b3167688
                   'optimizer': 'adam',
                   'use_checkpoint': False,
                   }
@@ -364,11 +355,7 @@
                     'psize_cm': 1.e-7,
                     'minibatch_size': 2601,
                     'n_batch_per_update': 1,
-<<<<<<< HEAD
-                    'output_folder': 'test_opt_4',
-=======
                     'output_folder': 'test_temp',
->>>>>>> b3167688
                     'cpu_only': True,
                     'save_path': 'cameraman_pos_error',
                     'multiscale_level': 1,
@@ -467,13 +454,8 @@
                'free_prop_cm': 'inf'
                }
 
-<<<<<<< HEAD
-params = params_adhesin_ff
-# params = params_adhesin_2
-=======
 # params = params_adhesin_ff
 params = params_adhesin_2
->>>>>>> b3167688
 # params = params_cone_marc
 # params = params_cone_marc_theta
 # params = params_2d_cell
