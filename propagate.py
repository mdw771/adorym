import numpy as np
import dxchange
import h5py
import matplotlib.pyplot as plt
import matplotlib
import warnings
import datetime
from math import ceil, floor

try:
    import sys
    from scipy.ndimage import gaussian_filter
    from scipy.ndimage import fourier_shift
except:
    warnings.warn('Some dependencies are screwed up.')
import os
import pickle
import glob
from scipy.special import erf

from constants import *
from interpolation import *
from util import *
import wrappers as w


def gen_mesh(max, shape):
    """Generate mesh grid.
    """
    yy = np.linspace(-max[0], max[0], shape[0])
    xx = np.linspace(-max[1], max[1], shape[1])
    res = np.meshgrid(xx, yy)
    return res


def gen_freq_mesh(voxel_nm, shape):
    u = np.fft.fftfreq(shape[0])
    v = np.fft.fftfreq(shape[1])
    vv, uu = np.meshgrid(v, u)
    vv /= voxel_nm[1]
    uu /= voxel_nm[0]
    return uu, vv

def get_kernel(dist_nm, lmbda_nm, voxel_nm, grid_shape, fresnel_approx=True):
    """Get unshifted Fresnel propagation kernel for TF algorithm.

    Parameters:
    -----------
    simulator : :class:`acquisition.Simulator`
        The Simulator object.
    dist : float
        Propagation distance in cm.
    """
    u, v = gen_freq_mesh(voxel_nm, grid_shape[0:2])
    if fresnel_approx:
        H = np.exp(1j * PI * lmbda_nm * dist_nm * (u**2 + v**2))
    else:
        quad = 1 - lmbda_nm ** 2 * (u**2 + v**2)
        quad_inner = np.clip(quad, a_min=0, a_max=None)
        H = np.exp(-1j * 2 * PI * dist_nm / lmbda_nm * np.sqrt(quad_inner))

    return H


def get_kernel_ir(dist_nm, lmbda_nm, voxel_nm, grid_shape):

    """
    Get Fresnel propagation kernel for IR algorithm.

    Parameters:
    -----------
    simulator : :class:`acquisition.Simulator`
        The Simulator object.
    dist : float
        Propagation distance in cm.
    """
    size_nm = np.array(voxel_nm) * np.array(grid_shape)
    k = 2 * PI / lmbda_nm
    ymin, xmin = np.array(size_nm)[:2] / -2.
    dy, dx = voxel_nm[0:2]
    x = np.arange(xmin, xmin + size_nm[1], dx)
    y = np.arange(ymin, ymin + size_nm[0], dy)
    x, y = np.meshgrid(x, y)
<<<<<<< HEAD
    try:
        h = np.exp(1j * k * dist_nm) / (1j * lmbda_nm * dist_nm) * np.exp(1j * k / (2 * dist_nm) * (x ** 2 + y ** 2))
        H = np.fft.fft2(h) * voxel_nm[0] * voxel_nm[1]
        # dxchange.write_tiff(x, '2d_512/monitor_output/x', dtype='float32', overwrite=True)
    except:
        h = tf.exp(1j * k * dist_nm) / (1j * lmbda_nm * dist_nm) * tf.exp(1j * k / (2 * dist_nm) * (x ** 2 + y ** 2))
        # h = tf.convert_to_tensor(h, dtype='complex64')
        H = np.fft.fft2(h) * voxel_nm[0] * voxel_nm[1]
=======
    h = np.exp(1j * k * dist_nm) / (1j * lmbda_nm * dist_nm) * np.exp(1j * k / (2 * dist_nm) * (x ** 2 + y ** 2))
    H = np.fft.fft2(h)
>>>>>>> b3167688

    return H


def multislice_propagate_batch(grid_delta_batch, grid_beta_batch, probe_real, probe_imag, energy_ev, psize_cm,
                               free_prop_cm=None, obj_batch_shape=None, kernel=None, fresnel_approx=True,
                               pure_projection=False, binning=1):

    minibatch_size = obj_batch_shape[0]
    grid_shape = obj_batch_shape[1:]
    voxel_nm = np.array([psize_cm] * 3) * 1.e7
<<<<<<< HEAD
    if probe_real.ndim == 2:
        wavefront = np.zeros([minibatch_size, obj_batch_shape[1], obj_batch_shape[2]], dtype='complex64')
        wavefront += probe_real + 1j * probe_imag
    else:
        assert probe_real.shape[0] == minibatch_size
        wavefront = probe_real + 1j * probe_imag
=======
>>>>>>> b3167688

    lmbda_nm = 1240. / energy_ev
    mean_voxel_nm = np.prod(voxel_nm) ** (1. / 3)
    size_nm = np.array(grid_shape) * voxel_nm

    n_slice = obj_batch_shape[-1]
    delta_nm = voxel_nm[-1]

    if kernel is not None:
        h = kernel
    else:
        h = get_kernel(delta_nm * binning, lmbda_nm, voxel_nm, grid_shape, fresnel_approx=fresnel_approx)
    h_real, h_imag = np.real(h), np.imag(h)

    for i in range(n_slice):
        if i % binning == 0:
            i_bin = 0
            delta_slice = w.zeros([minibatch_size, *grid_shape[:2]])
            beta_slice = w.zeros([minibatch_size, *grid_shape[:2]])
        delta_slice += grid_delta_batch[:, :, :, i]
        beta_slice += grid_beta_batch[:, :, :, i]
        i_bin += 1

        if i_bin == binning or i == n_slice - 1:
            k1 = 2. * PI * delta_nm * i_bin / lmbda_nm
            c_real, c_imag = w.exp_complex(-k1 * beta_slice, k1 * delta_slice)
            probe_real, probe_imag = (probe_real * c_real - probe_imag * c_imag, probe_real * c_imag + probe_imag * c_real)
            if i < n_slice - 1 and not pure_projection:
                if i_bin == binning:
<<<<<<< HEAD
                    wavefront = np.fft.ifft2(np.fft.fft2(wavefront) * h)
                else:
                    h1 = get_kernel(delta_nm * i_bin, lmbda_nm, voxel_nm, grid_shape, fresnel_approx=fresnel_approx)
                    wavefront = np.fft.ifft2(np.fft.fft2(wavefront) * h1)

=======
                    probe_real, probe_imag = w.convolve_with_transfer_function(probe_real, probe_imag, h_real, h_imag)
                else:
                    h1 = get_kernel(delta_nm * i_bin, lmbda_nm, voxel_nm, grid_shape, fresnel_approx=fresnel_approx)
                    h1_real, h1_imag = w.real(h1), w.imag(h1)
                    probe_real, probe_imag = w.convolve_with_transfer_function(probe_real, probe_imag, h1_real, h1_imag)
>>>>>>> b3167688
    if free_prop_cm not in [0, None]:
        if free_prop_cm == 'inf':
            probe_real, probe_imag = w.fft2_and_shift(probe_real, probe_imag, axes=[1, 2])
        else:
            dist_nm = free_prop_cm * 1e7
            l = np.prod(size_nm)**(1. / 3)
            crit_samp = lmbda_nm * dist_nm / l
            # algorithm = 'TF' if mean_voxel_nm > crit_samp else 'IR'
            algorithm = 'TF'
            if algorithm == 'TF':
                h = get_kernel(dist_nm, lmbda_nm, voxel_nm, grid_shape)
<<<<<<< HEAD
                wavefront = np.fft.ifft2(np.fft.fft2(wavefront) * h)
            else:
                h = get_kernel_ir(dist_nm, lmbda_nm, voxel_nm, grid_shape)
                wavefront = np.fft.ifft2(np.fft.fft2(wavefront) * h)
    return wavefront
=======
            else:
                h = get_kernel_ir(dist_nm, lmbda_nm, voxel_nm, grid_shape)
            h_real, h_imag = np.real(h), np.imag(h)
            probe_real, probe_imag = w.convolve_with_transfer_function(probe_real, probe_imag, h_real, h_imag)
    return probe_real, probe_imag
>>>>>>> b3167688
<|MERGE_RESOLUTION|>--- conflicted
+++ resolved
@@ -81,19 +81,8 @@
     x = np.arange(xmin, xmin + size_nm[1], dx)
     y = np.arange(ymin, ymin + size_nm[0], dy)
     x, y = np.meshgrid(x, y)
-<<<<<<< HEAD
-    try:
-        h = np.exp(1j * k * dist_nm) / (1j * lmbda_nm * dist_nm) * np.exp(1j * k / (2 * dist_nm) * (x ** 2 + y ** 2))
-        H = np.fft.fft2(h) * voxel_nm[0] * voxel_nm[1]
-        # dxchange.write_tiff(x, '2d_512/monitor_output/x', dtype='float32', overwrite=True)
-    except:
-        h = tf.exp(1j * k * dist_nm) / (1j * lmbda_nm * dist_nm) * tf.exp(1j * k / (2 * dist_nm) * (x ** 2 + y ** 2))
-        # h = tf.convert_to_tensor(h, dtype='complex64')
-        H = np.fft.fft2(h) * voxel_nm[0] * voxel_nm[1]
-=======
     h = np.exp(1j * k * dist_nm) / (1j * lmbda_nm * dist_nm) * np.exp(1j * k / (2 * dist_nm) * (x ** 2 + y ** 2))
     H = np.fft.fft2(h)
->>>>>>> b3167688
 
     return H
 
@@ -105,15 +94,6 @@
     minibatch_size = obj_batch_shape[0]
     grid_shape = obj_batch_shape[1:]
     voxel_nm = np.array([psize_cm] * 3) * 1.e7
-<<<<<<< HEAD
-    if probe_real.ndim == 2:
-        wavefront = np.zeros([minibatch_size, obj_batch_shape[1], obj_batch_shape[2]], dtype='complex64')
-        wavefront += probe_real + 1j * probe_imag
-    else:
-        assert probe_real.shape[0] == minibatch_size
-        wavefront = probe_real + 1j * probe_imag
-=======
->>>>>>> b3167688
 
     lmbda_nm = 1240. / energy_ev
     mean_voxel_nm = np.prod(voxel_nm) ** (1. / 3)
@@ -143,19 +123,11 @@
             probe_real, probe_imag = (probe_real * c_real - probe_imag * c_imag, probe_real * c_imag + probe_imag * c_real)
             if i < n_slice - 1 and not pure_projection:
                 if i_bin == binning:
-<<<<<<< HEAD
-                    wavefront = np.fft.ifft2(np.fft.fft2(wavefront) * h)
-                else:
-                    h1 = get_kernel(delta_nm * i_bin, lmbda_nm, voxel_nm, grid_shape, fresnel_approx=fresnel_approx)
-                    wavefront = np.fft.ifft2(np.fft.fft2(wavefront) * h1)
-
-=======
                     probe_real, probe_imag = w.convolve_with_transfer_function(probe_real, probe_imag, h_real, h_imag)
                 else:
                     h1 = get_kernel(delta_nm * i_bin, lmbda_nm, voxel_nm, grid_shape, fresnel_approx=fresnel_approx)
                     h1_real, h1_imag = w.real(h1), w.imag(h1)
                     probe_real, probe_imag = w.convolve_with_transfer_function(probe_real, probe_imag, h1_real, h1_imag)
->>>>>>> b3167688
     if free_prop_cm not in [0, None]:
         if free_prop_cm == 'inf':
             probe_real, probe_imag = w.fft2_and_shift(probe_real, probe_imag, axes=[1, 2])
@@ -167,16 +139,8 @@
             algorithm = 'TF'
             if algorithm == 'TF':
                 h = get_kernel(dist_nm, lmbda_nm, voxel_nm, grid_shape)
-<<<<<<< HEAD
-                wavefront = np.fft.ifft2(np.fft.fft2(wavefront) * h)
-            else:
-                h = get_kernel_ir(dist_nm, lmbda_nm, voxel_nm, grid_shape)
-                wavefront = np.fft.ifft2(np.fft.fft2(wavefront) * h)
-    return wavefront
-=======
             else:
                 h = get_kernel_ir(dist_nm, lmbda_nm, voxel_nm, grid_shape)
             h_real, h_imag = np.real(h), np.imag(h)
             probe_real, probe_imag = w.convolve_with_transfer_function(probe_real, probe_imag, h_real, h_imag)
     return probe_real, probe_imag
->>>>>>> b3167688
